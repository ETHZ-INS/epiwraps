--- conflicted
+++ resolved
@@ -364,17 +364,10 @@
   stopifnot(length(shift) %in% 1:2)
   if(all(shift==0)) return(x)
   if(length(shift)>1){
-<<<<<<< HEAD
     w <- strand(x)=="+"
     bam <- sort(c(
       shift(x[IRanges::which(w)], shift=shift[1], use.names=FALSE),
       shift(x[IRanges::which(!w)], shift=shift[2], use.names=FALSE)))
-=======
-    x[strand(x)=="+"] <- shift(x[strand(x)=="+"], shift=shift[1], 
-                                   use.names=FALSE)
-    x[strand(x)=="-"] <- shift(x[strand(x)=="-"], shift=shift[2], 
-                                   use.names=FALSE)
->>>>>>> dcc7c324
   }else{
     x <- shift(x, shift=shift, use.names=FALSE)
   }
