Package: epiwraps
Type: Package
Title: epiwraps: Wrappers for plotting and dealing with epigenomics data
<<<<<<< HEAD
Version: 0.99.34
Date: 2022-06-11
=======
Version: 0.99.36
Date: 2022-06-21
>>>>>>> 3870e9db
Authors@R: c(
    person("Pierre-Luc", "Germain", email="pierre-luc.germain@hest.ethz.ch", 
            role=c("cre","aut"), comment=c(ORCID="0000-0003-3418-4218")),
    person("Emanuel", "Sonder", email="emanuel.sonder@hest.ethz.ch", role="aut"))
Depends:
    R (>= 4.0),
    GenomicRanges,
    EnrichedHeatmap
Imports:
    IRanges,
    data.table,
    BiocParallel,
    GenomeInfoDb,
    GenomicAlignments,
    GenomicFiles,
    Rsamtools,
    rtracklayer,
    ComplexHeatmap,
    S4Vectors,
    grid,
    Rsamtools,
    Gviz,
    ensembldb,
    AnnotationFilter,
    matrixStats,
    circlize,
    viridisLite,
    ggplot2,
    cowplot,
    edgeR,
    UpSetR,
    ComplexHeatmap,
    dplyr,
    Biostrings,
    stats,
    SummarizedExperiment
Suggests: 
    knitr,
    genomation,
    rmarkdown,
    BiocStyle,
    testthat (>= 3.0.0)
Description:
    A set of wrappers to facilitate working with epigenomics data.
    Includes in particular wrappers for producing multitrack single-regions plots,
    enrichment heatmaps, bigwig generation, peak calling, and some extra functions.
License: GPL-3
VignetteBuilder: knitr
RoxygenNote: 7.1.2
Config/testthat/edition: 3<|MERGE_RESOLUTION|>--- conflicted
+++ resolved
@@ -1,13 +1,8 @@
 Package: epiwraps
 Type: Package
 Title: epiwraps: Wrappers for plotting and dealing with epigenomics data
-<<<<<<< HEAD
-Version: 0.99.34
-Date: 2022-06-11
-=======
 Version: 0.99.36
 Date: 2022-06-21
->>>>>>> 3870e9db
 Authors@R: c(
     person("Pierre-Luc", "Germain", email="pierre-luc.germain@hest.ethz.ch", 
             role=c("cre","aut"), comment=c(ORCID="0000-0003-3418-4218")),
