--- conflicted
+++ resolved
@@ -1,12 +1,8 @@
 Package: epiwraps
 Type: Package
 Title: epiwraps: Wrappers for plotting and dealing with epigenomics data
-Version: 0.99.72
-<<<<<<< HEAD
+Version: 0.99.73
 Date: 2024-01-23
-=======
-Date: 2023-06-29
->>>>>>> 3be1c7b5
 Authors@R: c(
     person("Pierre-Luc", "Germain", email="pierre-luc.germain@hest.ethz.ch", 
             role=c("cre","aut"), comment=c(ORCID="0000-0003-3418-4218")),
